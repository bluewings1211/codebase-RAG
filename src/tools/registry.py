"""MCP Tools Registry

This module manages the registration of all MCP tools.
"""

import logging
import os  # Add this import for environment variables
from typing import Any, Optional, Union

from mcp.server.fastmcp import FastMCP

logger = logging.getLogger(__name__)


def register_tools(mcp_app: FastMCP) -> None:
    """
    Register all MCP tools with the FastMCP application.

    Args:
        mcp_app: The FastMCP application instance
    """
    # Check environment variable to determine registration mode
    env = os.getenv("MCP_ENV", "development").lower()
    logger.info(f"Registering tools in {env} mode")

    # Register MCP Prompts system first
    try:
        from src.prompts.registry import register_prompts

        register_prompts(mcp_app)
        logger.info("MCP Prompts registered successfully")
    except ImportError as e:
        logger.warning(f"Skipping MCP Prompts registration due to import issues: {e}")
    except Exception as e:
        logger.error(f"Failed to register MCP Prompts: {e}")

    logger.info("Registering MCP Tools...")

    # Register core tools (always registered)
    from .core.health import health_check

    @mcp_app.tool()
    async def health_check_tool():
        """Check MCP server health: Qdrant, Ollama, memory usage, system resources."""
        return await health_check()

    # Register auto-configuration tool
    from .core.auto_configuration import get_recommended_configuration

    @mcp_app.tool()
    async def get_auto_configuration(
        directory: str = ".",
        usage_pattern: str = "balanced",
    ):
        """Get optimal MCP configuration recommendations based on system and project analysis.

        Key params: directory(.), usage_pattern(balanced)
        """
        return await get_recommended_configuration(directory, usage_pattern)

    # Register compatibility check tool
    from .core.compatibility_check import run_compatibility_check

    @mcp_app.tool()
    async def check_tool_compatibility():
        """Check backward compatibility of all MCP tools after Wave 7.0 enhancements.

        This tool verifies that existing tool interfaces continue to work correctly
        and that new features don't break existing workflows.

        Returns:
            Dictionary containing comprehensive compatibility report with test results
        """
        return await run_compatibility_check()

    # Register performance monitoring tools
    from .core.performance_monitor import get_performance_dashboard

    @mcp_app.tool()
    async def get_performance_dashboard_tool():
        """Get comprehensive performance dashboard for all MCP tools.

        This tool provides real-time performance monitoring, timeout tracking,
        and system metrics to ensure optimal performance and <15 second responses.

        Returns:
            Dictionary containing performance metrics, active operations, and system status
        """
        return await get_performance_dashboard()

    # Register service health monitoring tools
    from .core.graceful_degradation import get_service_health_status

    @mcp_app.tool()
    async def get_service_health_status_tool():
        """Get comprehensive service health status and error tracking.

        This tool provides information about service degradation levels,
        error patterns, and recovery status for all MCP tools.

        Returns:
            Dictionary containing service health metrics and error summaries
        """
        return await get_service_health_status()

    # Register indexing tools
    from .indexing.index_tools import index_directory as index_directory_impl

    @mcp_app.tool()
    async def index_directory(
        directory: str = ".",
        patterns: list[str] | None = None,
        recursive: bool = True,
        clear_existing: bool = False,
        incremental: bool = False,
        project_name: str | None = None,
    ):
        """Index files in directory with smart detection. Supports incremental indexing.

        Key params: directory(.), recursive(True), clear_existing(False), incremental(False)
        """
        return await index_directory_impl(directory, patterns, recursive, clear_existing, incremental, project_name)

    # Register search tools
    from .indexing.search_tools import (
        analyze_repository_tool as analyze_repository_impl,
    )
    from .indexing.search_tools import (
        check_index_status_tool as check_index_status_impl,
    )
    from .indexing.search_tools import (
        get_file_filtering_stats_tool as get_file_filtering_stats_impl,
    )
    from .indexing.search_tools import search as search_impl

    @mcp_app.tool()
    async def search(
        query: str,
        n_results: int = 5,
        cross_project: bool = False,
        search_mode: str = "hybrid",
        include_context: bool = True,
        context_chunks: int = 1,
        target_projects: list[str] | None = None,
        collection_types: list[str] | None = None,
        multi_modal_mode: str | None = None,
        include_query_analysis: bool = False,
        performance_timeout_seconds: int = 15,
        minimal_output: bool = False,
    ):
        """Search indexed content with semantic, keyword, and hybrid modes.
        English queries recommended for optimal performance.

        Args:
            query: Search query (English preferred)
            n_results: Results to return (default: 5)
            cross_project: Search across all projects (default: False)
            search_mode: "semantic", "keyword", or "hybrid" (default: "hybrid")
            collection_types: Filter by ["code"], ["config"], ["documentation"]
            target_projects: Specific project names to search
            include_context: Include surrounding code context (default: True)
            context_chunks: Context chunks before/after results (0-5, default: 1)
        """
        return await search_impl(
            query,
            n_results,
            cross_project,
            search_mode,
            include_context,
            context_chunks,
            target_projects,
            collection_types,
            multi_modal_mode,
            multi_modal_mode is not None,  # enable_multi_modal
            False,  # enable_manual_mode_selection (deprecated)
            include_query_analysis,
            performance_timeout_seconds,
            minimal_output,
        )

    @mcp_app.tool()
    async def analyze_repository_tool(directory: str = "."):
        """Analyze repository structure: file counts, language breakdown, complexity, indexing recommendations."""
        return await analyze_repository_impl(directory)

    @mcp_app.tool()
    async def get_file_filtering_stats_tool(directory: str = "."):
        """Get detailed statistics about file filtering for debugging
        and optimization.

        This tool shows how many files are excluded by different criteria,
        helping users understand and optimize their .ragignore patterns.

        Args:
            directory: Path to the directory to analyze
                       (default: current directory)

        Returns:
            Detailed breakdown of file filtering statistics including
            exclusion reasons, configuration settings, and recommendations.
        """
        return await get_file_filtering_stats_impl(directory)

    @mcp_app.tool()
    async def check_index_status(directory: str = "."):
        """Check indexing status and provide reindexing recommendations."""
        return await check_index_status_impl(directory)

    # Register multi-modal search tools
    try:
        from .indexing.multi_modal_search_tools import (
            analyze_query_features as analyze_query_features_impl,
        )
        from .indexing.multi_modal_search_tools import (
            get_retrieval_mode_performance as get_retrieval_mode_performance_impl,
        )
        from .indexing.multi_modal_search_tools import (
            multi_modal_search as multi_modal_search_impl,
        )

        @mcp_app.tool()
        async def multi_modal_search(
            query: str,
            n_results: int = 10,
            mode: str | None = None,
            target_projects: list[str] | None = None,
            cross_project: bool = False,
            include_analysis: bool = True,
            include_performance_metrics: bool = False,
        ):
            """Advanced multi-modal search with LightRAG modes. Provides intelligent
            mode selection and query analysis. English queries strongly recommended.

            Modes:
                - local: Entity-focused retrieval
                - global: Relationship-focused retrieval
                - hybrid: Balanced approach
                - mix: Automatic mode selection

            Args:
                query: Search query (English strongly recommended)
                mode: Retrieval mode or None for auto-selection
                n_results: Results to return (default: 10)
                cross_project: Search across projects (default: False)
                target_projects: Specific project names to search
                include_analysis: Include query analysis (default: True)
            """
            return await multi_modal_search_impl(
                query,
                n_results,
                mode,
                target_projects,
                cross_project,
                mode is not None,  # enable_manual_mode_selection: True if mode specified
                include_analysis,
                include_performance_metrics,
            )

        @mcp_app.tool()
        async def analyze_query_features(query: str):
            """Analyze query features and recommend optimal retrieval mode."""
            return await analyze_query_features_impl(query)

        @mcp_app.tool()
        async def get_retrieval_mode_performance(
            mode: str | None = None,
            include_comparison: bool = True,
            include_alerts: bool = True,
            include_history: bool = False,
            history_limit: int = 50,
        ):
            """Get performance metrics and analytics for retrieval modes.

            This tool provides comprehensive performance monitoring data
            for the multi-modal retrieval system.

            Args:
                mode: Specific mode to get metrics for ('local', 'global', 'hybrid', 'mix')
                include_comparison: Whether to include mode comparison
                include_alerts: Whether to include active alerts
                include_history: Whether to include query history
                history_limit: Limit for query history (default: 50)

            Returns:
                Dictionary containing performance metrics and analytics
            """
            return await get_retrieval_mode_performance_impl(
                mode,
                include_comparison,
                include_alerts,
                include_history,
                history_limit,
            )

        logger.info("Multi-modal search tools registered successfully")

    except ImportError as e:
        logger.warning(f"Multi-modal search tools not available: {e}")
    except Exception as e:
        logger.error(f"Failed to register multi-modal search tools: {e}")

    # Register project tools (core)
    from .project.project_tools import register_project_tools

    register_project_tools(mcp_app)

    # Register file tools (core)
    from .project.file_tools import register_file_tools

    register_file_tools(mcp_app)

    # Register specific cache tools for production
    from .cache.cache_control import get_cache_health_status
    from .cache.cache_management import (
        clear_all_caches,
        warm_cache_for_project,
    )
    from .cache.cache_optimization import optimize_cache_performance

    @mcp_app.tool()
    async def clear_all_caches_tool(
        reason: str = "manual_invalidation",
        confirm: bool = False,
    ):
        """Clear all caches (DESTRUCTIVE). Requires confirm=True."""
        return await clear_all_caches(reason, confirm)

    @mcp_app.tool()
    async def warm_cache_for_project_tool(
        project_name: str,
        cache_types: list[str] | None = None,
        warmup_strategy: str = "comprehensive",
        max_concurrent: int = 5,
    ):
        """Warm up caches for a specific project with comprehensive
        preloading.

        Args:
            project_name: Name of the project to warm up
            cache_types: Types of caches to warm
                         (embedding, search, project, file, all)
            warmup_strategy: Warmup strategy (comprehensive, selective,
                             recent, critical)
            max_concurrent: Maximum concurrent warming operations

        Returns:
            Dictionary with cache warming results and statistics
        """
        return await warm_cache_for_project(project_name, cache_types, warmup_strategy, max_concurrent)

    @mcp_app.tool()
    async def get_cache_health_status_tool(
        include_detailed_checks: bool = True,
        check_connectivity: bool = True,
        check_performance: bool = True,
    ):
        """Get comprehensive cache health status across all services.

        Args:
            include_detailed_checks: Whether to include detailed health checks
            check_connectivity: Whether to check cache connectivity
            check_performance: Whether to check performance metrics

        Returns:
            Dictionary with comprehensive health status and alerts
        """
        return await get_cache_health_status(include_detailed_checks, check_connectivity, check_performance)

    @mcp_app.tool()
    async def optimize_cache_performance_tool(
        optimization_type: str = "comprehensive",
        apply_changes: bool = False,
        project_name: str | None = None,
    ):
        """Analyze cache performance and provide optimization
        recommendations.

        Args:
            optimization_type: Type of optimization (comprehensive, memory,
                               ttl, connections, hit_rate)
            apply_changes: Whether to automatically apply safe optimizations
            project_name: Optional project name for scoped optimization

        Returns:
            Dictionary with optimization analysis and recommendations
        """
        return await optimize_cache_performance(optimization_type, apply_changes, project_name)

    if env == "development":
        # Register additional tools for development mode
        # Register chunking tools
        from .indexing.chunking_tools import register_chunking_tools

        register_chunking_tools(mcp_app)

        # Register parser tools
        from .indexing.parser_tools import register_parser_tools

        register_parser_tools(mcp_app)

        # Register progress tools
        from .indexing.progress_tools import register_progress_tools

        register_progress_tools(mcp_app)

        # Register all cache management tools
        from .cache.cache_management import (
            debug_cache_key,
            generate_cache_report,
            get_cache_invalidation_stats,
            get_comprehensive_cache_stats,
            get_project_invalidation_policy,
            inspect_cache_state,
            invalidate_chunks,
            manual_invalidate_cache_keys,
            manual_invalidate_cache_pattern,
            manual_invalidate_file_cache,
            manual_invalidate_project_cache,
            preload_embedding_cache,
            preload_search_cache,
            set_project_invalidation_policy,
        )

        @mcp_app.tool()
        async def manual_invalidate_file_cache_tool(
            file_path: str,
            reason: str = "manual_invalidation",
            cascade: bool = True,
            use_partial: bool = True,
            old_content: str | None = None,
            new_content: str | None = None,
            project_name: str | None = None,
        ):
            """Manually invalidate cache entries for a specific file.

            Args:
                file_path: Path to the file to invalidate
                reason: Reason for invalidation
                       (manual_invalidation, file_modified, file_deleted,
                       content_changed, metadata_changed)
                cascade: Whether to cascade invalidation to dependent caches
                use_partial: Whether to use partial invalidation if content
                            is provided
                old_content: Previous content of the file
                            (for partial invalidation)
                new_content: New content of the file
                            (for partial invalidation)
                project_name: Project name for scoped invalidation

            Returns:
                Dictionary with invalidation results and optimization
                statistics
            """
            return await manual_invalidate_file_cache(file_path, reason, cascade, use_partial, old_content, new_content, project_name)

        @mcp_app.tool()
        async def manual_invalidate_project_cache_tool(
            project_name: str,
            reason: str = "manual_invalidation",
            invalidation_scope: str = "cascade",
            strategy: str = "immediate",
        ):
            """Manually invalidate all cache entries for a project.

            Args:
                project_name: Name of the project to invalidate
                reason: Reason for invalidation
                       (manual_invalidation, project_changed,
                       dependency_changed, system_upgrade)
                invalidation_scope: Scope of invalidation
                                   (file_only, project_wide, cascade,
                                   conservative, aggressive)
                strategy: Invalidation strategy (immediate, lazy, batch,
                          scheduled)

            Returns:
                Dictionary with invalidation results and statistics
            """
            return await manual_invalidate_project_cache(project_name, reason, invalidation_scope, strategy)

        @mcp_app.tool()
        async def manual_invalidate_cache_keys_tool(
            cache_keys: list[str],
            reason: str = "manual_invalidation",
            cascade: bool = False,
        ):
            """Manually invalidate specific cache keys.

            Args:
                cache_keys: List of cache keys to invalidate
                reason: Reason for invalidation
                       (manual_invalidation, dependency_changed,
                       cache_corruption, ttl_expired)
                cascade: Whether to cascade invalidation to dependent caches

            Returns:
                Dictionary with invalidation results and statistics
            """
            return await manual_invalidate_cache_keys(cache_keys, reason, cascade)

        @mcp_app.tool()
        async def manual_invalidate_cache_pattern_tool(
            pattern: str,
            reason: str = "manual_invalidation",
        ):
            """Manually invalidate cache keys matching a pattern.

            Args:
                pattern: Pattern to match cache keys (supports wildcards)
                reason: Reason for invalidation
                       (manual_invalidation, dependency_changed,
                       cache_corruption, system_upgrade)

            Returns:
                Dictionary with invalidation results and statistics
            """
            return await manual_invalidate_cache_pattern(pattern, reason)

        @mcp_app.tool()
        async def get_cache_invalidation_stats_tool():
            """Get comprehensive cache invalidation statistics and metrics.

            Returns:
                Dictionary with detailed invalidation statistics, recent
                events, and monitoring info
            """
            return await get_cache_invalidation_stats()

        @mcp_app.tool()
        async def get_project_invalidation_policy_tool(project_name: str):
            """Get invalidation policy for a specific project.

            Args:
                project_name: Name of the project

            Returns:
                Dictionary with project invalidation policy details and
                monitoring status
            """
            return await get_project_invalidation_policy(project_name)

        @mcp_app.tool()
        async def set_project_invalidation_policy_tool(
            project_name: str,
            scope: str = "cascade",
            strategy: str = "immediate",
            batch_threshold: int = 5,
            delay_seconds: float = 0.0,
            file_patterns: list[str] | None = None,
            exclude_patterns: list[str] | None = None,
            invalidate_embeddings: bool = True,
            invalidate_search: bool = True,
            invalidate_project: bool = True,
            invalidate_file: bool = True,
            max_concurrent_invalidations: int = 10,
            cascade_depth_limit: int = 3,
        ):
            """Set or update invalidation policy for a specific project.

            Args:
                project_name: Name of the project
                scope: Invalidation scope (file_only, project_wide, cascade,
                       conservative, aggressive)
                strategy: Invalidation strategy (immediate, lazy, batch,
                          scheduled)
                batch_threshold: Number of changes to trigger batch processing
                delay_seconds: Delay before processing invalidation
                file_patterns: File patterns to monitor
                               (default: common code files)
                exclude_patterns: Patterns to exclude from monitoring
                                  (default: temp/cache files)
                invalidate_embeddings: Whether to invalidate embedding caches
                invalidate_search: Whether to invalidate search caches
                invalidate_project: Whether to invalidate project caches
                invalidate_file: Whether to invalidate file caches
                max_concurrent_invalidations: Maximum concurrent invalidations
                cascade_depth_limit: Maximum cascade depth

            Returns:
                Dictionary with policy creation/update results
            """
            return await set_project_invalidation_policy(
                project_name,
                scope,
                strategy,
                batch_threshold,
                delay_seconds,
                file_patterns,
                exclude_patterns,
                invalidate_embeddings,
                invalidate_search,
                invalidate_project,
                invalidate_file,
                max_concurrent_invalidations,
                cascade_depth_limit,
            )

        @mcp_app.tool()
        async def invalidate_chunks_tool(
            file_path: str,
            chunk_ids: list[str],
            reason: str = "chunk_modified",
        ):
            """Invalidate specific chunks within a file.

            Args:
                file_path: Path to the file containing the chunks
                chunk_ids: List of chunk IDs to invalidate
                reason: Reason for chunk invalidation (chunk_modified,
                       manual_invalidation, content_changed)

            Returns:
                Dictionary with chunk invalidation results and statistics
            """
            return await invalidate_chunks(file_path, chunk_ids, reason)

        @mcp_app.tool()
        async def inspect_cache_state_tool(
            cache_type: str = "all",
            include_content: bool = False,
            max_entries: int = 100,
        ):
            """Inspect the current state of cache services with detailed
            debugging information.

            Args:
                cache_type: Type of cache to inspect (all, embedding, search,
                            project, file, l1, l2)
                include_content: Whether to include actual cache content in
                                 response
                max_entries: Maximum number of cache entries to include

            Returns:
                Dictionary with detailed cache state information and service
                health
            """
            return await inspect_cache_state(cache_type, include_content, max_entries)

        @mcp_app.tool()
        async def debug_cache_key_tool(
            cache_key: str,
            cache_type: str = "all",
        ):
            """Debug a specific cache key across all cache services.

            Args:
                cache_key: The cache key to debug
                cache_type: Type of cache to check (all, embedding, search,
                            project, file)

            Returns:
                Dictionary with debugging information for the cache key
            """
            return await debug_cache_key(cache_key, cache_type)

        @mcp_app.tool()
        async def preload_embedding_cache_tool(
            queries: list[str],
            project_name: str | None = None,
            model_name: str | None = None,
        ):
            """Preload embedding cache with specific queries or content.

            Args:
                queries: List of queries/content to preload embeddings for
                project_name: Optional project name for scoped preloading
                model_name: Optional specific embedding model name

            Returns:
                Dictionary with preloading results and statistics
            """
            return await preload_embedding_cache(queries, project_name, model_name)

        @mcp_app.tool()
        async def preload_search_cache_tool(
            search_queries: list[dict],
            project_name: str | None = None,
        ):
            """Preload search result cache with specific search queries.

            Args:
                search_queries: List of search query dictionaries with
                               parameters
                project_name: Optional project name for scoped preloading

            Returns:
                Dictionary with search cache preloading results
            """
            return await preload_search_cache(search_queries, project_name)

        @mcp_app.tool()
        async def get_comprehensive_cache_stats_tool(
            project_name: str | None = None,
            include_historical: bool = False,
            time_range_hours: int = 24,
        ):
            """Get comprehensive cache statistics across all cache services.

            Args:
                project_name: Optional project name for scoped statistics
                include_historical: Whether to include historical data
                time_range_hours: Time range for historical data (hours)

            Returns:
                Dictionary with comprehensive cache statistics and aggregated
                metrics
            """
            return await get_comprehensive_cache_stats(project_name, include_historical, time_range_hours)

        @mcp_app.tool()
        async def generate_cache_report_tool(
            report_type: str = "comprehensive",
            project_name: str | None = None,
            export_format: str = "json",
        ):
            """Generate a comprehensive cache performance report.

            Args:
                report_type: Type of report (comprehensive, performance,
                             health, optimization)
                project_name: Optional project name for scoped reporting
                export_format: Format for export (json, markdown, csv)

            Returns:
                Dictionary with cache report data and optimization
                recommendations
            """
            return await generate_cache_report(report_type, project_name, export_format)

        # Register cache control interface tools
        from .cache.cache_control import (
            configure_cache_alerts,
            export_cache_configuration,
            get_cache_alerts,
            get_cache_configuration,
            import_cache_configuration,
            update_cache_configuration,
        )

        @mcp_app.tool()
        async def get_cache_configuration_tool(
            config_type: str = "all",
            export_format: str = "json",
        ):
            """Get current cache configuration across all services.

            Args:
                config_type: Type of configuration to retrieve (all, redis,
                             memory, ttl, limits, security)
                export_format: Format for export (json, yaml, env)

            Returns:
                Dictionary with cache configuration details and formatted
                output
            """
            return await get_cache_configuration(config_type, export_format)

        @mcp_app.tool()
        async def update_cache_configuration_tool(
            config_updates: dict[str, Any],
            validate_only: bool = False,
            restart_services: bool = False,
        ):
            """Update cache configuration settings.

            Args:
                config_updates: Dictionary of configuration updates to apply
                validate_only: Only validate changes without applying them
                restart_services: Whether to restart cache services after
                                  updates

            Returns:
                Dictionary with update results and validation status
            """
            return await update_cache_configuration(config_updates, validate_only, restart_services)

        @mcp_app.tool()
        async def export_cache_configuration_tool(
            export_path: str,
            config_type: str = "all",
            include_sensitive: bool = False,
        ):
            """Export cache configuration to file.

            Args:
                export_path: Path to export configuration file
                config_type: Type of configuration to export (all, redis,
                             memory, ttl, limits)
                include_sensitive: Whether to include sensitive information
                                   (passwords, keys)

            Returns:
                Dictionary with export results and file information
            """
            return await export_cache_configuration(export_path, config_type, include_sensitive)

        @mcp_app.tool()
        async def import_cache_configuration_tool(
            import_path: str,
            config_type: str = "all",
            validate_only: bool = True,
            backup_current: bool = True,
        ):
            """Import cache configuration from file.

            Args:
                import_path: Path to configuration file to import
                config_type: Type of configuration to import (all, redis,
                             memory, ttl, limits)
                validate_only: Only validate without applying changes
                backup_current: Create backup of current configuration

            Returns:
                Dictionary with import results and validation status
            """
            return await import_cache_configuration(import_path, config_type, validate_only, backup_current)

        @mcp_app.tool()
        async def configure_cache_alerts_tool(
            alert_config: dict[str, Any],
            enable_alerts: bool = True,
        ):
            """Configure cache monitoring alerts and thresholds.

            Args:
                alert_config: Alert configuration including thresholds and
                              notification settings
                enable_alerts: Whether to enable alert monitoring

            Returns:
                Dictionary with alert configuration results
            """
            return await configure_cache_alerts(alert_config, enable_alerts)

        @mcp_app.tool()
        async def get_cache_alerts_tool(
            severity_filter: str = "all",
            time_range_hours: int = 24,
            service_filter: str = "all",
        ):
            """Get recent cache alerts and notifications.

            Args:
                severity_filter: Filter by severity (all, error, warning, info)
                time_range_hours: Time range for alert history (hours)
                service_filter: Filter by service (all, embedding, search,
                                project, file)

            Returns:
                Dictionary with recent alerts and statistics
            """
            return await get_cache_alerts(severity_filter, time_range_hours, service_filter)

        # Register cache optimization tools
        from .cache.cache_optimization import (
            backup_cache_data,
            get_migration_status,
            migrate_cache_data,
            restore_cache_data,
        )

        @mcp_app.tool()
        async def backup_cache_data_tool(
            backup_path: str,
            backup_type: str = "incremental",
            include_services: list[str] = None,
            compression: bool = True,
        ):
            """Create a backup of cache data and configuration.

            Args:
                backup_path: Path where backup will be created
                backup_type: Type of backup (full, incremental,
                             configuration_only)
                include_services: List of services to backup (default: all)
                compression: Whether to compress backup data

            Returns:
                Dictionary with backup operation results
            """
            return await backup_cache_data(backup_path, backup_type, include_services, compression)

        @mcp_app.tool()
        async def restore_cache_data_tool(
            backup_path: str,
            restore_type: str = "full",
            target_services: list[str] = None,
            validate_only: bool = False,
        ):
            """Restore cache data from backup.

            Args:
                backup_path: Path to backup file or directory
                restore_type: Type of restore (full, configuration_only,
                              data_only)
                target_services: List of services to restore (default: all
                                 from backup)
                validate_only: Only validate backup without restoring

            Returns:
                Dictionary with restore operation results
            """
            return await restore_cache_data(backup_path, restore_type, target_services, validate_only)

        @mcp_app.tool()
        async def migrate_cache_data_tool(
            migration_type: str,
            source_config: dict[str, Any] = None,
            target_config: dict[str, Any] = None,
            dry_run: bool = True,
        ):
            """Migrate cache data between different configurations or
            versions.

            Args:
                migration_type: Type of migration (redis_upgrade,
                                schema_migration, configuration_migration)
                source_config: Source configuration for migration
                target_config: Target configuration for migration
                dry_run: Whether to perform a dry run without making changes

            Returns:
                Dictionary with migration operation results
            """
            return await migrate_cache_data(migration_type, source_config, target_config, dry_run)

        @mcp_app.tool()
        async def get_migration_status_tool(
            migration_id: str = None,
        ):
            """Get status of ongoing or completed migrations.

            Args:
                migration_id: Optional specific migration ID to check

            Returns:
                Dictionary with migration status information
            """
            return await get_migration_status(migration_id)

        # Register file monitoring tools
        from .cache.file_monitoring_tools import register_file_monitoring_tools

        register_file_monitoring_tools(mcp_app)

        # Register cascade invalidation tools
        from .cache.cascade_invalidation_tools import register_cascade_invalidation_tools

        register_cascade_invalidation_tools(mcp_app)

<<<<<<< HEAD
    # Register Graph RAG tools (production mode)
    from .graph_rag.function_chain_analysis import trace_function_chain
    from .graph_rag.function_path_finding import find_function_path
    from .graph_rag.pattern_identification import graph_identify_patterns
    from .graph_rag.project_chain_analysis import analyze_project_chains
    from .graph_rag.similar_implementations import graph_find_similar_implementations
    from .graph_rag.structure_analysis import graph_analyze_structure

    @mcp_app.tool()
    async def graph_analyze_structure_tool(
        breadcrumb: str,
        project_name: str,
        analysis_type: str = "comprehensive",
        max_depth: int = 3,
        include_siblings: bool = False,
        include_connectivity: bool = True,
        force_rebuild_graph: bool = False,
        generate_report: bool = False,
        include_recommendations: bool = True,
        enable_performance_optimization: bool = True,
    ):
        """Analyze structural relationships of code components using Graph RAG. Provides
        hierarchical relationships and connectivity patterns.

        Key params: breadcrumb, project_name, analysis_type(comprehensive), max_depth(3)
        """
        return await graph_analyze_structure(
            breadcrumb,
            project_name,
            analysis_type,
            max_depth,
            include_siblings,
            include_connectivity,
            force_rebuild_graph,
            generate_report,
            include_recommendations,
            enable_performance_optimization,
        )

    @mcp_app.tool()
    async def graph_find_similar_implementations_tool(
        query: str,
        source_breadcrumb: str = None,
        source_project: str = None,
        target_projects: list[str] = None,
        exclude_projects: list[str] = None,
        chunk_types: list[str] = None,
        languages: list[str] = None,
        similarity_threshold: float = 0.7,
        structural_weight: float = 0.5,
        max_results: int = 25,
        include_implementation_chains: bool = False,
        include_architectural_context: bool = True,
    ):
        """Find similar implementations across projects using Graph RAG capabilities.

        This tool leverages cross-project search and implementation chain analysis
        to find similar code implementations, patterns, and architectural solutions
        across multiple indexed projects.

        Args:
            query: Natural language description of what to search for
            source_breadcrumb: Optional specific breadcrumb to find similar implementations for
            source_project: Optional source project name (used with source_breadcrumb)
            target_projects: List of specific projects to search in (default: all projects)
            exclude_projects: List of projects to exclude from search
            chunk_types: List of chunk types to include ("function", "class", "method", etc.)
            languages: List of programming languages to include
            similarity_threshold: Minimum semantic similarity score (0.0-1.0, default: 0.7)
            structural_weight: Weight for structural vs semantic similarity (0.0-1.0, default: 0.5)
            max_results: Maximum number of similar implementations to return (1-50, default: 10)
            include_implementation_chains: Whether to include implementation chain analysis
            include_architectural_context: Whether to include architectural context analysis

        Returns:
            Dictionary containing similar implementations with similarity scores,
            architectural context, and optional implementation chains
        """
        return await graph_find_similar_implementations(
            query,
            source_breadcrumb,
            source_project,
            target_projects,
            exclude_projects,
            chunk_types,
            languages,
            similarity_threshold,
            structural_weight,
            max_results,
            include_implementation_chains,
            include_architectural_context,
        )

    @mcp_app.tool()
    async def graph_identify_patterns_tool(
        project_name: str,
        pattern_types: list[str] = None,
        scope_breadcrumb: str = None,
        min_confidence: float = 0.6,
        include_comparisons: bool = True,
        include_improvements: bool = False,
        max_patterns: int = 50,
        analysis_depth: str = "comprehensive",
    ):
        """Identify architectural patterns in a codebase using Graph RAG capabilities.

        This tool leverages pattern recognition algorithms to detect common
        architectural patterns, design patterns, and code organization structures
        within the analyzed codebase.

        Args:
            project_name: Name of the project to analyze
            pattern_types: List of specific pattern types to look for
                          ("structural", "behavioral", "creational", "naming", "architectural")
            scope_breadcrumb: Optional breadcrumb to limit analysis scope (e.g., "MyClass")
            min_confidence: Minimum confidence threshold for pattern detection (0.0-1.0, default: 0.6)
            include_comparisons: Whether to include pattern comparison analysis
            include_improvements: Whether to suggest pattern improvements
            max_patterns: Maximum number of patterns to return (1-50, default: 20)
            analysis_depth: Depth of analysis ("basic", "comprehensive", "detailed")

        Returns:
            Dictionary containing identified patterns with confidence scores,
            pattern types, architectural context, and optional improvement suggestions
        """
        return await graph_identify_patterns(
            project_name,
            pattern_types,
            scope_breadcrumb,
            min_confidence,
            include_comparisons,
            include_improvements,
            max_patterns,
            analysis_depth,
        )

    @mcp_app.tool()
    async def trace_function_chain_tool(
        entry_point: str,
        project_name: str,
        direction: str = "forward",
        max_depth: int = 20,
        output_format: str = "arrow",
        include_mermaid: bool = False,
        chain_type: str = "execution_flow",
        min_link_strength: float = 0.3,
        identify_branch_points: bool = True,
        identify_terminal_points: bool = True,
        performance_monitoring: bool = True,
    ):
        """Trace a complete function chain from an entry point with various analysis options.

        This tool provides comprehensive function chain tracing capabilities, supporting
        multiple directions (forward/backward/bidirectional), output formats, and
        detailed analysis of execution flows, data flows, and dependencies.

        Args:
            entry_point: Function/class identifier (breadcrumb or natural language)
            project_name: Name of the project to analyze
            direction: Tracing direction ("forward", "backward", "bidirectional")
            max_depth: Maximum depth for chain traversal (default: 10)
            output_format: Output format ("arrow", "mermaid", "both")
            include_mermaid: Whether to include Mermaid diagram output
            chain_type: Type of chain to trace ("execution_flow", "data_flow", "dependency_chain")
            min_link_strength: Minimum link strength threshold (0.0-1.0)
            identify_branch_points: Whether to identify branch points in the chain
            identify_terminal_points: Whether to identify terminal points in the chain
            performance_monitoring: Whether to include performance monitoring

        Returns:
            Dictionary containing chain analysis results with formatted output
        """
        return await trace_function_chain(
            entry_point,
            project_name,
            direction,
            max_depth,
            output_format,
            include_mermaid,
            chain_type,
            min_link_strength,
            identify_branch_points,
            identify_terminal_points,
            performance_monitoring,
        )

    @mcp_app.tool()
    async def find_function_path_tool(
        start_function: str,
        end_function: str,
        project_name: str,
        strategy: str = "optimal",
        max_paths: int = 10,
        max_depth: int = 25,
        include_quality_metrics: bool = True,
        output_format: str = "arrow",
        include_mermaid: bool = False,
        min_link_strength: float = 0.3,
        optimize_for: str = "reliability",
    ):
        """Find the most efficient path between two functions in a codebase.

        This tool discovers how functions are connected and identifies the optimal
        navigation paths between them, supporting various path-finding strategies
        and quality metrics.

        Args:
            start_function: Starting function identifier (breadcrumb or natural language)
            end_function: Target function identifier (breadcrumb or natural language)
            project_name: Name of the project to search within
            strategy: Path finding strategy ("shortest", "optimal", "all")
            max_paths: Maximum number of paths to return (1-10, default: 3)
            max_depth: Maximum search depth for path finding (default: 15)
            include_quality_metrics: Whether to calculate path quality metrics
            output_format: Output format ("arrow", "mermaid", "both")
            include_mermaid: Whether to include Mermaid diagram output
            min_link_strength: Minimum link strength for path inclusion (0.0-1.0)
            optimize_for: Optimization criteria ("reliability", "directness", "simplicity")

        Returns:
            Dictionary containing found paths with quality metrics and formatted output
        """
        return await find_function_path(
            start_function,
            end_function,
            project_name,
            strategy,
            max_paths,
            max_depth,
            include_quality_metrics,
            output_format,
            include_mermaid,
            min_link_strength,
            optimize_for,
        )

    @mcp_app.tool()
    async def analyze_project_chains_tool(
        project_name: str,
        analysis_scope: str = "full_project",
        breadcrumb_patterns: list[str] = None,
        analysis_types: list[str] = None,
        max_functions_per_chain: int = 50,
        complexity_threshold: float = 0.7,
        output_format: str = "comprehensive",
        include_mermaid: bool = True,
        include_hotspot_analysis: bool = True,
        include_refactoring_suggestions: bool = False,
        enable_complexity_weighting: bool = True,
        complexity_weights: dict[str, float] = None,
    ):
        """Analyze function chains across project. Provides complexity analysis, hotspot
        identification, and pattern detection. Supports Mermaid diagrams.

        Key params: project_name, analysis_scope(full_project), complexity_threshold(0.7)
        """
        return await analyze_project_chains(
            project_name,
            analysis_types,
            "*",  # scope_pattern
            complexity_weights,
            None,  # chain_types
            complexity_threshold,
            max_functions_per_chain,
            include_refactoring_suggestions,
            output_format,
            True,  # performance_monitoring
            50,  # batch_size
        )

=======
>>>>>>> 8af904c5
    logger.info("All MCP Tools registered successfully")<|MERGE_RESOLUTION|>--- conflicted
+++ resolved
@@ -948,277 +948,4 @@
 
         register_cascade_invalidation_tools(mcp_app)
 
-<<<<<<< HEAD
-    # Register Graph RAG tools (production mode)
-    from .graph_rag.function_chain_analysis import trace_function_chain
-    from .graph_rag.function_path_finding import find_function_path
-    from .graph_rag.pattern_identification import graph_identify_patterns
-    from .graph_rag.project_chain_analysis import analyze_project_chains
-    from .graph_rag.similar_implementations import graph_find_similar_implementations
-    from .graph_rag.structure_analysis import graph_analyze_structure
-
-    @mcp_app.tool()
-    async def graph_analyze_structure_tool(
-        breadcrumb: str,
-        project_name: str,
-        analysis_type: str = "comprehensive",
-        max_depth: int = 3,
-        include_siblings: bool = False,
-        include_connectivity: bool = True,
-        force_rebuild_graph: bool = False,
-        generate_report: bool = False,
-        include_recommendations: bool = True,
-        enable_performance_optimization: bool = True,
-    ):
-        """Analyze structural relationships of code components using Graph RAG. Provides
-        hierarchical relationships and connectivity patterns.
-
-        Key params: breadcrumb, project_name, analysis_type(comprehensive), max_depth(3)
-        """
-        return await graph_analyze_structure(
-            breadcrumb,
-            project_name,
-            analysis_type,
-            max_depth,
-            include_siblings,
-            include_connectivity,
-            force_rebuild_graph,
-            generate_report,
-            include_recommendations,
-            enable_performance_optimization,
-        )
-
-    @mcp_app.tool()
-    async def graph_find_similar_implementations_tool(
-        query: str,
-        source_breadcrumb: str = None,
-        source_project: str = None,
-        target_projects: list[str] = None,
-        exclude_projects: list[str] = None,
-        chunk_types: list[str] = None,
-        languages: list[str] = None,
-        similarity_threshold: float = 0.7,
-        structural_weight: float = 0.5,
-        max_results: int = 25,
-        include_implementation_chains: bool = False,
-        include_architectural_context: bool = True,
-    ):
-        """Find similar implementations across projects using Graph RAG capabilities.
-
-        This tool leverages cross-project search and implementation chain analysis
-        to find similar code implementations, patterns, and architectural solutions
-        across multiple indexed projects.
-
-        Args:
-            query: Natural language description of what to search for
-            source_breadcrumb: Optional specific breadcrumb to find similar implementations for
-            source_project: Optional source project name (used with source_breadcrumb)
-            target_projects: List of specific projects to search in (default: all projects)
-            exclude_projects: List of projects to exclude from search
-            chunk_types: List of chunk types to include ("function", "class", "method", etc.)
-            languages: List of programming languages to include
-            similarity_threshold: Minimum semantic similarity score (0.0-1.0, default: 0.7)
-            structural_weight: Weight for structural vs semantic similarity (0.0-1.0, default: 0.5)
-            max_results: Maximum number of similar implementations to return (1-50, default: 10)
-            include_implementation_chains: Whether to include implementation chain analysis
-            include_architectural_context: Whether to include architectural context analysis
-
-        Returns:
-            Dictionary containing similar implementations with similarity scores,
-            architectural context, and optional implementation chains
-        """
-        return await graph_find_similar_implementations(
-            query,
-            source_breadcrumb,
-            source_project,
-            target_projects,
-            exclude_projects,
-            chunk_types,
-            languages,
-            similarity_threshold,
-            structural_weight,
-            max_results,
-            include_implementation_chains,
-            include_architectural_context,
-        )
-
-    @mcp_app.tool()
-    async def graph_identify_patterns_tool(
-        project_name: str,
-        pattern_types: list[str] = None,
-        scope_breadcrumb: str = None,
-        min_confidence: float = 0.6,
-        include_comparisons: bool = True,
-        include_improvements: bool = False,
-        max_patterns: int = 50,
-        analysis_depth: str = "comprehensive",
-    ):
-        """Identify architectural patterns in a codebase using Graph RAG capabilities.
-
-        This tool leverages pattern recognition algorithms to detect common
-        architectural patterns, design patterns, and code organization structures
-        within the analyzed codebase.
-
-        Args:
-            project_name: Name of the project to analyze
-            pattern_types: List of specific pattern types to look for
-                          ("structural", "behavioral", "creational", "naming", "architectural")
-            scope_breadcrumb: Optional breadcrumb to limit analysis scope (e.g., "MyClass")
-            min_confidence: Minimum confidence threshold for pattern detection (0.0-1.0, default: 0.6)
-            include_comparisons: Whether to include pattern comparison analysis
-            include_improvements: Whether to suggest pattern improvements
-            max_patterns: Maximum number of patterns to return (1-50, default: 20)
-            analysis_depth: Depth of analysis ("basic", "comprehensive", "detailed")
-
-        Returns:
-            Dictionary containing identified patterns with confidence scores,
-            pattern types, architectural context, and optional improvement suggestions
-        """
-        return await graph_identify_patterns(
-            project_name,
-            pattern_types,
-            scope_breadcrumb,
-            min_confidence,
-            include_comparisons,
-            include_improvements,
-            max_patterns,
-            analysis_depth,
-        )
-
-    @mcp_app.tool()
-    async def trace_function_chain_tool(
-        entry_point: str,
-        project_name: str,
-        direction: str = "forward",
-        max_depth: int = 20,
-        output_format: str = "arrow",
-        include_mermaid: bool = False,
-        chain_type: str = "execution_flow",
-        min_link_strength: float = 0.3,
-        identify_branch_points: bool = True,
-        identify_terminal_points: bool = True,
-        performance_monitoring: bool = True,
-    ):
-        """Trace a complete function chain from an entry point with various analysis options.
-
-        This tool provides comprehensive function chain tracing capabilities, supporting
-        multiple directions (forward/backward/bidirectional), output formats, and
-        detailed analysis of execution flows, data flows, and dependencies.
-
-        Args:
-            entry_point: Function/class identifier (breadcrumb or natural language)
-            project_name: Name of the project to analyze
-            direction: Tracing direction ("forward", "backward", "bidirectional")
-            max_depth: Maximum depth for chain traversal (default: 10)
-            output_format: Output format ("arrow", "mermaid", "both")
-            include_mermaid: Whether to include Mermaid diagram output
-            chain_type: Type of chain to trace ("execution_flow", "data_flow", "dependency_chain")
-            min_link_strength: Minimum link strength threshold (0.0-1.0)
-            identify_branch_points: Whether to identify branch points in the chain
-            identify_terminal_points: Whether to identify terminal points in the chain
-            performance_monitoring: Whether to include performance monitoring
-
-        Returns:
-            Dictionary containing chain analysis results with formatted output
-        """
-        return await trace_function_chain(
-            entry_point,
-            project_name,
-            direction,
-            max_depth,
-            output_format,
-            include_mermaid,
-            chain_type,
-            min_link_strength,
-            identify_branch_points,
-            identify_terminal_points,
-            performance_monitoring,
-        )
-
-    @mcp_app.tool()
-    async def find_function_path_tool(
-        start_function: str,
-        end_function: str,
-        project_name: str,
-        strategy: str = "optimal",
-        max_paths: int = 10,
-        max_depth: int = 25,
-        include_quality_metrics: bool = True,
-        output_format: str = "arrow",
-        include_mermaid: bool = False,
-        min_link_strength: float = 0.3,
-        optimize_for: str = "reliability",
-    ):
-        """Find the most efficient path between two functions in a codebase.
-
-        This tool discovers how functions are connected and identifies the optimal
-        navigation paths between them, supporting various path-finding strategies
-        and quality metrics.
-
-        Args:
-            start_function: Starting function identifier (breadcrumb or natural language)
-            end_function: Target function identifier (breadcrumb or natural language)
-            project_name: Name of the project to search within
-            strategy: Path finding strategy ("shortest", "optimal", "all")
-            max_paths: Maximum number of paths to return (1-10, default: 3)
-            max_depth: Maximum search depth for path finding (default: 15)
-            include_quality_metrics: Whether to calculate path quality metrics
-            output_format: Output format ("arrow", "mermaid", "both")
-            include_mermaid: Whether to include Mermaid diagram output
-            min_link_strength: Minimum link strength for path inclusion (0.0-1.0)
-            optimize_for: Optimization criteria ("reliability", "directness", "simplicity")
-
-        Returns:
-            Dictionary containing found paths with quality metrics and formatted output
-        """
-        return await find_function_path(
-            start_function,
-            end_function,
-            project_name,
-            strategy,
-            max_paths,
-            max_depth,
-            include_quality_metrics,
-            output_format,
-            include_mermaid,
-            min_link_strength,
-            optimize_for,
-        )
-
-    @mcp_app.tool()
-    async def analyze_project_chains_tool(
-        project_name: str,
-        analysis_scope: str = "full_project",
-        breadcrumb_patterns: list[str] = None,
-        analysis_types: list[str] = None,
-        max_functions_per_chain: int = 50,
-        complexity_threshold: float = 0.7,
-        output_format: str = "comprehensive",
-        include_mermaid: bool = True,
-        include_hotspot_analysis: bool = True,
-        include_refactoring_suggestions: bool = False,
-        enable_complexity_weighting: bool = True,
-        complexity_weights: dict[str, float] = None,
-    ):
-        """Analyze function chains across project. Provides complexity analysis, hotspot
-        identification, and pattern detection. Supports Mermaid diagrams.
-
-        Key params: project_name, analysis_scope(full_project), complexity_threshold(0.7)
-        """
-        return await analyze_project_chains(
-            project_name,
-            analysis_types,
-            "*",  # scope_pattern
-            complexity_weights,
-            None,  # chain_types
-            complexity_threshold,
-            max_functions_per_chain,
-            include_refactoring_suggestions,
-            output_format,
-            True,  # performance_monitoring
-            50,  # batch_size
-        )
-
-=======
->>>>>>> 8af904c5
     logger.info("All MCP Tools registered successfully")