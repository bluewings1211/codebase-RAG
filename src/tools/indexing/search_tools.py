--- conflicted
+++ resolved
@@ -673,22 +673,16 @@
     include_context: bool = True,
     context_chunks: int = 1,
     target_projects: list[str] | None = None,
-<<<<<<< HEAD
-=======
     # Collection filtering parameter
     collection_types: list[str] | None = None,
->>>>>>> 77921e4f
     # New multi-modal parameters
     multi_modal_mode: str | None = None,
     enable_multi_modal: bool = False,
     enable_manual_mode_selection: bool = False,
     include_query_analysis: bool = False,
     performance_timeout_seconds: int = 15,
-<<<<<<< HEAD
-=======
     # Output control parameter
     minimal_output: bool = False,
->>>>>>> 77921e4f
 ) -> dict[str, Any]:
     """
     Search indexed content using natural language queries with cache support and multi-modal retrieval.
@@ -705,31 +699,22 @@
         include_context: Whether to include surrounding code context (default: True)
         context_chunks: Number of context chunks to include before/after results (default: 1)
         target_projects: List of specific project names to search in (optional)
-<<<<<<< HEAD
-=======
         collection_types: List of collection types to search in (optional)
                         - ["code"] - Only search source code files
                         - ["config"] - Only search configuration files (JSON, YAML, TOML, etc.)
                         - ["documentation"] - Only search documentation files (Markdown, text, etc.)
                         - ["code", "config"] - Search both code and configuration files
                         - None - Search all collection types (default behavior)
->>>>>>> 77921e4f
         multi_modal_mode: Multi-modal retrieval mode - "local", "global", "hybrid", "mix" (optional)
         enable_multi_modal: Enable multi-modal retrieval for enhanced search (default: False)
         enable_manual_mode_selection: Allow manual mode override for multi-modal (default: False)
         include_query_analysis: Include detailed query analysis in response (default: False)
         performance_timeout_seconds: Timeout for search operations (default: 15)
-<<<<<<< HEAD
-
-    Returns:
-        Dictionary containing search results with metadata, scores, context, and optional multi-modal analysis
-=======
         minimal_output: Return simplified output for Agent use (default: False)
 
     Returns:
         Dictionary containing search results with metadata, scores, context, and optional multi-modal analysis.
         Output detail level is controlled by environment variables (MCP_ENV, MCP_DEBUG_LEVEL) and minimal_output flag.
->>>>>>> 77921e4f
     """
     # Get raw search results from cached implementation
     raw_results = await search_async_cached(
@@ -740,10 +725,7 @@
         include_context=include_context,
         context_chunks=context_chunks,
         target_projects=target_projects,
-<<<<<<< HEAD
-=======
         collection_types=collection_types,
->>>>>>> 77921e4f
         multi_modal_mode=multi_modal_mode,
         enable_multi_modal=enable_multi_modal,
         enable_manual_mode_selection=enable_manual_mode_selection,
@@ -763,10 +745,7 @@
     include_context: bool = True,
     context_chunks: int = 1,
     target_projects: list[str] | None = None,
-<<<<<<< HEAD
-=======
     collection_types: list[str] | None = None,
->>>>>>> 77921e4f
     # New multi-modal parameters
     multi_modal_mode: str | None = None,
     enable_multi_modal: bool = False,
@@ -784,8 +763,6 @@
     import time
 
     try:
-<<<<<<< HEAD
-=======
         # [DEBUG] Log initial search configuration
         logger.info(
             f"[SEARCH_CONFIG] Query: '{query[:30]}...', "
@@ -795,7 +772,6 @@
             f"n_results: {n_results}"
         )
 
->>>>>>> 77921e4f
         # Auto-configuration: Determine if multi-modal should be enabled automatically
         if not enable_multi_modal:
             try:
@@ -803,37 +779,26 @@
 
                 auto_config = await get_recommended_configuration()
 
-<<<<<<< HEAD
-=======
                 logger.debug(f"[AUTO_CONFIG] Retrieved configuration: {auto_config}")
 
->>>>>>> 77921e4f
                 # Auto-enable multi-modal if recommended and not explicitly disabled
                 if auto_config["search"]["enable_multi_modal_by_default"]:
                     enable_multi_modal = True
                     if not multi_modal_mode:
                         multi_modal_mode = auto_config["search"]["default_multi_modal_mode"]
-<<<<<<< HEAD
-                    logger.info("Auto-enabled multi-modal search based on system analysis")
-=======
 
                     logger.info(
                         f"[MODAL_DECISION] Auto-enabled multi-modal search - "
                         f"mode: {multi_modal_mode}, reason: system_analysis_recommended"
                     )
->>>>>>> 77921e4f
 
                 # Auto-adjust timeout if not specified
                 if performance_timeout_seconds == 15:  # Default value
                     performance_timeout_seconds = auto_config["search"]["performance_timeout_seconds"]
 
             except Exception as e:
-<<<<<<< HEAD
-                logger.debug(f"Auto-configuration failed, using defaults: {e}")
-=======
                 logger.debug(f"[AUTO_CONFIG] Auto-configuration failed, using defaults: {e}")
                 logger.info(f"[MODAL_DECISION] Multi-modal disabled - reason: auto_config_failed ({str(e)[:50]})")
->>>>>>> 77921e4f
 
         # Check if multi-modal search is enabled and delegate to multi-modal search
         if enable_multi_modal:
@@ -850,12 +815,6 @@
                     current_project = get_current_project()
                     project_names = [current_project["name"]] if current_project else None
 
-<<<<<<< HEAD
-                logger.info(f"Delegating to multi-modal search with mode: {multi_modal_mode or 'auto'}")
-
-                # Call multi-modal search with timeout
-                try:
-=======
                 logger.info(f"[SERVICE_CALL] Delegating to multi-modal search with mode: {multi_modal_mode or 'auto'}")
 
                 # Call multi-modal search with timeout
@@ -863,7 +822,6 @@
                 try:
                     logger.debug("[SERVICE_CALL] search_tools → multi_modal_search_tools.multi_modal_search")
 
->>>>>>> 77921e4f
                     multi_modal_result = await asyncio.wait_for(
                         multi_modal_search(
                             query=query,
@@ -878,30 +836,14 @@
                         timeout=performance_timeout_seconds,
                     )
 
-<<<<<<< HEAD
-=======
                     duration_ms = (time.time() - start_time) * 1000
                     logger.debug(f"[SERVICE_RESPONSE] multi_modal_search → success ({duration_ms:.1f}ms)")
 
->>>>>>> 77921e4f
                     # Return multi-modal result with enhanced metadata
                     if not multi_modal_result.get("error"):
                         multi_modal_result["search_method"] = "multi_modal"
                         multi_modal_result["fallback_available"] = True
                         multi_modal_result["execution_time_within_limit"] = True
-<<<<<<< HEAD
-                        return multi_modal_result
-                    else:
-                        logger.warning(f"Multi-modal search failed: {multi_modal_result.get('error')}, falling back to standard search")
-                        # Continue to standard search as fallback
-
-                except asyncio.TimeoutError:
-                    logger.warning(f"Multi-modal search timed out after {performance_timeout_seconds}s, falling back to standard search")
-                    # Continue to standard search as fallback
-
-            except Exception as e:
-                logger.warning(f"Multi-modal search error: {e}, falling back to standard search")
-=======
 
                         logger.info(
                             f"[MODAL_SUCCESS] Multi-modal search completed successfully - "
@@ -937,7 +879,6 @@
                     f"reason: unexpected_error, "
                     f"error: {str(e)[:100]}"
                 )
->>>>>>> 77921e4f
                 # Continue to standard search as fallback
 
         # Input validation (same as sync version)
@@ -1265,10 +1206,7 @@
     include_context: bool = True,
     context_chunks: int = 1,
     target_projects: list[str] | None = None,
-<<<<<<< HEAD
-=======
     collection_types: list[str] | None = None,
->>>>>>> 77921e4f
     # New multi-modal parameters (for fallback compatibility)
     multi_modal_mode: str | None = None,
     enable_multi_modal: bool = False,
